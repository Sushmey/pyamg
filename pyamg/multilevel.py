--- conflicted
+++ resolved
@@ -54,6 +54,12 @@
         A measure of the size of the multigrid hierarchy.
     solve()
         Iteratively solves a linear system for the right hand side.
+    change_solve_matrix(A0)
+        Change matrix on the finest level that we are solving/
+        preconditioning and reconstruct corresponding relaxation
+        routines. Used, for example, to construct a hierarchy using
+        linear basis functions on a refined mesh, but to precondition
+        a matrix built from quadratic basis functions.
     visualize_coarse_grids()
         Dump a visualization of the coarse grids in the given directory.
     """
@@ -92,18 +98,14 @@
         """
 
         def __init__(self):
-<<<<<<< HEAD
+            """Level construct (empty)."""
             self.smoothers = {}
             self.smoothers['presmoother'] = [None, {}]
             self.smoothers['postsmoother'] = [None, {}]
-            self.SC = None
-=======
-            """Level construct (empty)."""
             self.A = None
 
     class level(Level):  # noqa: N801
         """Deprecated level class."""
->>>>>>> ece7eb38
 
         def __init__(self):
             """Raise deprecation warning on use, not import."""
@@ -199,20 +201,12 @@
 
     def __repr__(self):
         """Print basic statistics about the multigrid hierarchy."""
-<<<<<<< HEAD
-        output = 'multilevel_solver\n'
-        output += 'Number of Levels:     %d\n' % len(self.levels)
-        output += 'Operator Complexity: %6.3f\n' % self.operator_complexity()
-        output += 'Grid Complexity:     %6.3f\n' % self.grid_complexity()
-        output += 'Cycle Complexity:    %6.3f\n' % self.cycle_complexity()
-        output += 'Coarse Solver:        %s\n' % self.coarse_solver.name()
-=======
         output = 'MultilevelSolver\n'
         output += f'Number of Levels:     {len(self.levels)}\n'
-        output += f'Operator Complexity: {self.operator_complexity():6.3f}\n'
-        output += f'Grid Complexity:     {self.grid_complexity():6.3f}\n'
+        output += f'Operator Complexity:  {self.operator_complexity():6.3f}\n'
+        output += f'Grid Complexity:      {self.grid_complexity():6.3f}\n'
+        output += f'Cycle Complexity:     {self.cycle_complexity():6.3f}\n'
         output += f'Coarse Solver:        {self.coarse_solver.name()}\n'
->>>>>>> ece7eb38
 
         total_nnz = sum(level.A.nnz for level in self.levels)
 
@@ -377,7 +371,6 @@
         # Note, ignores coarse grid direct solve.
         def V(level, level_cycles):
             if len(self.levels) == 1:
-<<<<<<< HEAD
                 return rel_nnz_A[0]
             elif level == len(self.levels) - 2:
                 return smoother_cost[level] + correction_cost[level] + \
@@ -385,18 +378,9 @@
             else:
                 return smoother_cost[level] + correction_cost[level] + \
                     schwarz_work[level] + level_cycles * V(level+1, level_cycles=level_cycles)
-=======
-                return nnz[0]
-
-            if level == len(self.levels) - 2:
-                return 2 * nnz[level] + nnz[level + 1]
-
-            return 2 * nnz[level] + V(level + 1)
->>>>>>> ece7eb38
 
         def W(level, level_cycles):
             if len(self.levels) == 1:
-<<<<<<< HEAD
                 return rel_nnz_A[0]
             elif level == len(self.levels) - 2:
                 return smoother_cost[level] +  correction_cost[level] + \
@@ -404,18 +388,9 @@
             else:
                 return smoother_cost[level] + correction_cost[level] + \
                     schwarz_work[level] + 2*level_cycles*W(level+1, level_cycles)
-=======
-                return nnz[0]
-
-            if level == len(self.levels) - 2:
-                return 2 * nnz[level] + nnz[level + 1]
-
-            return 2 * nnz[level] + 2 * W(level + 1)
->>>>>>> ece7eb38
 
         def F(level, level_cycles):
             if len(self.levels) == 1:
-<<<<<<< HEAD
                 return rel_nnz_A[0]
             elif level == len(self.levels) - 2:
                 return smoother_cost[level] + correction_cost[level] + \
@@ -429,19 +404,6 @@
             flops = V(init_level, cyclesPerLevel)
         elif (cycle == 'W') or (cycle == 'AMLI'):
             flops = W(init_level, cyclesPerLevel)
-=======
-                return nnz[0]
-
-            if level == len(self.levels) - 2:
-                return 2 * nnz[level] + nnz[level + 1]
-
-            return 2 * nnz[level] + F(level + 1) + V(level + 1)
-
-        if cycle == 'V':
-            flops = V(0)
-        elif cycle in ('W', 'AMLI'):
-            flops = W(0)
->>>>>>> ece7eb38
         elif cycle == 'F':
             flops = F(init_level, cyclesPerLevel)
         else:
@@ -474,6 +436,30 @@
         """
         return sum(level.A.shape[0] for level in self.levels) /\
             float(self.levels[0].A.shape[0])
+
+    def change_solve_matrix(self, A0):
+        """ Change matrix that we are solving/preconditioning
+        as well as corresponding relaxation routines on finest
+        grid in hierarchy. Used, for example, to precondition a
+        quadratic finite element discretization with linears.
+        """
+        self.levels[0].A = A0
+        fn1, kwargs1 = self.levels[0].smoothers['presmoother']
+        fn2, kwargs2 = self.levels[0].smoothers['postsmoother']
+
+        # Rebuild presmoother
+        try:
+            setup_presmoother = smoothing._setup_call(str(fn1).lower())
+            except NameError as e:
+                raise NameError(f'Invalid presmoother method: {fn1}') from e
+        self.levels[0].presmoother = setup_presmoother(self.levels[0], **kwargs1)
+
+        # Rebuild postsmoother
+        try:
+            setup_postsmoother = smoothing._setup_call(str(fn2).lower())
+        except NameError:
+            raise NameError("Invalid presmoother method: ", fn2)
+        self.levels[0].postsmoother = setup_postsmoother(self.levels[0], **kwargs2)
 
     def psolve(self, b):
         """Lagacy solve interface."""
@@ -521,11 +507,7 @@
         return LinearOperator(shape, matvec, dtype=dtype)
 
     def solve(self, b, x0=None, tol=1e-5, maxiter=100, cycle='V', accel=None,
-<<<<<<< HEAD
-              callback=None, residuals=None, return_residuals=False, cyclesPerLevel=1):
-=======
-              callback=None, residuals=None, return_info=False):
->>>>>>> ece7eb38
+              callback=None, residuals=None, cyclesPerLevel=1, return_info=False):
         """Execute multigrid cycling.
 
         Parameters
@@ -551,19 +533,15 @@
             User-defined function called after each iteration.  It is
             called as callback(xk) where xk is the k-th iterate vector.
         residuals : list
-<<<<<<< HEAD
-            List to contain residual norms at each iteration.
-        cyclesPerLevel: int
-            number of V-cycles on each level of an F-cycle
-=======
             List to contain residual norms at each iteration.  The residuals
             will be the residuals from the Krylov iteration -- see the `accel`
             method to see verify whether this ||r|| or ||Mr|| (as in the case of
             GMRES).
+        cyclesPerLevel: int
+            number of V-cycles on each level of an F-cycle
         return_info : bool
             If true, will return (x, info)
             If false, will return x (default)
->>>>>>> ece7eb38
 
         Returns
         -------
@@ -750,16 +728,10 @@
                 self.__solve(lvl + 1, coarse_x, coarse_b, cycle)
                 self.__solve(lvl + 1, coarse_x, coarse_b, cycle)
             elif cycle == 'F':
-<<<<<<< HEAD
                 self.__solve(lvl + 1, coarse_x, coarse_b, cycle, cyclesPerLevel)
                 for ci in range(0,cyclesPerLevel):
                     self.__solve(lvl + 1, coarse_x, coarse_b, 'V', 1)
-            elif cycle == "AMLI":
-=======
-                self.__solve(lvl + 1, coarse_x, coarse_b, cycle)
-                self.__solve(lvl + 1, coarse_x, coarse_b, 'V')
             elif cycle == 'AMLI':
->>>>>>> ece7eb38
                 # Run nAMLI AMLI cycles, which compute "optimal" corrections by
                 # orthogonalizing the coarse-grid corrections in the A-norm
                 nAMLI = 2
@@ -854,15 +826,12 @@
     >>> x = cgs(A, b)
 
     """
-<<<<<<< HEAD
-=======
 
     def unpack_arg(v):
         if isinstance(v, tuple):
             return v[0], v[1]
         return v, {}
 
->>>>>>> ece7eb38
     solver, kwargs = unpack_arg(solver)
 
     if solver in ['pinv', 'pinv2']:
