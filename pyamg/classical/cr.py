"""Compatible Relaxation"""
from __future__ import print_function
__docformat__ = "restructuredtext en"

import numpy as np
import scipy as sp
from scipy.linalg import norm
from scipy.sparse import isspmatrix, spdiags, isspmatrix_csr
from copy import deepcopy

from ..relaxation.relaxation import gauss_seidel, gauss_seidel_indexed
from pyamg import amg_core

__all__ = ['CR', 'binormalize']


def _CRsweep(A, B, Findex, Cindex, nu, thetacr, method, cost):
    """ Internal function called by CR. Performs habituated or concurrent
    relaxation sweeps on target vector. Stops when either (i) very fast 
    convergence, CF < 0.1*thetacr, are observed, or at least a given number 
    of sweeps have been performed and the relative change in CF < 0.1. 

    Parameters
    ----------
    A : csr_matrix
    B : array like
        Target near null space mode
    Findex : array like
        List of F indices in current splitting
    Cindex : array like
        List of C indices in current splitting
    nu : int
        minimum number of relaxation sweeps to do
    thetacr
        Desired convergence factor

    Returns
    -------
    rho : float
        Convergence factor of last iteration
    e : array like
        Smoothed error vector
    """

    n = A.shape[0]    # problem size
    numax = nu
    z = np.zeros((n,))
    e = deepcopy(B[:,0])
    e[Cindex] = 0.0
    enorm = norm(e)
    rhok = 1
    it = 0

    while True:
        if method == 'habituated':
            gauss_seidel(A, e, z, iterations=1)
            e[Cindex] = 0.0
            cost[0] += 1
        elif method == 'concurrent':
            gauss_seidel_indexed(A, e, z, indices=Findex, iterations=1)
            cost[0] += float(len(Findex)) / n
        else:
            raise NotImplementedError('method not recognized: need habituated or concurrent')

        enorm_old = enorm
        enorm = norm(e)
        rhok_old = rhok
        rhok = enorm / enorm_old
        it += 1
        cost[0] += float(len(Findex)) / A.nnz

        # criteria 1 -- fast convergence 
        if rhok < 0.1 * thetacr:
            break
        # criteria 2 -- at least nu iters, relative change in CF is small (<0.1)
        elif ( (abs(rhok - rhok_old) / rhok) < 0.1) and (it >= nu):
            break

    return rhok, e


<<<<<<< HEAD
def CR(A, B=None, method='habituated', nu=3, thetacr=0.7,
        thetacs='auto', maxiter=20, verbose=False):
=======
def CR(A, method='habituated', B=None, nu=3, thetacr=0.7,
        thetacs='auto', maxiter=20, verbose=False, cost=[0]):
>>>>>>> 8f9794f7
    """Use Compatible Relaxation to compute a C/F splitting

    Parameters
    ----------
    A : csr_matrix
        sparse matrix (n x n) usually matrix A of Ax=b
    method : {'habituated','concurrent'}, Default 'habituated'
        Method used during relaxation:
            - concurrent: GS relaxation on F-points, leaving e_c = 0
            - habituated: full relaxation, setting e_c = 0
    B : {array like} : Default None
        Target algebraically smooth vector used in CR. If multiple
        vectors passed in, only first one is used. If B=None, the
        constant vector is used.
    nu : {int} : Default 3
        Number of smoothing iterations to apply each CR sweep.
    thetacr : {float} : Default [0.7]
        Desired convergence factor of relaxations, 0 < thetacr < 1.  
    thetacs : {list, float, 'auto'} : Default 'auto'
        Threshold value, 0 < thetacs < 1, to consider nodes from
        candidate set for coarse grid. If e[i] > thetacs for relaxed
        error vector, e, node i is considered for the coarse grid. 
        Can be passed in as float to be used for every iteration, 
        list of floats to be used on progressive iterations, or as
        string 'auto,' wherein each iteration thetacs = 1 - rho, for
        convergence factor rho from most recent smoothing. 
    maxiter : {int} : Default 20
        Maximum number of CR iterations (updating of C/F splitting)
        to do. 
    verbose : {bool} : Default False
        If true, print iteration number, convergence factor and 
        coarsening factor after each iteration. 

    Returns
    -------
    splitting : array
        C/F list of 1's (coarse pt) and 0's (fine pt) (n x 1)

    References
    ----------
    [1] Brannick, James J., and Robert D. Falgout. "Compatible
    relaxation and coarsening in algebraic multigrid." SIAM Journal
    on Scientific Computing 32.3 (2010): 1393-1416.

    Examples 
    --------
    >>> from pyamg.gallery import poisson
    >>> from cr import CR
    >>> A = poisson((20,20),format='csr')
    >>> splitting = CR(A)
    """

    n = A.shape[0]    # problem size

    if thetacs == 'auto':
        pass
    else:
        if isinstance(thetacs,list):
            thetacs.reverse()
        elif isinstance(thetacs,float):
            thetacs = list(thetacs)

        if (np.max(thetacs) >= 1) or (np.min(thetacs) <= 0):
            raise ValueError("Must have 0 < thetacs < 1")

    if (thetacr >= 1) or (thetacr <= 0):
        raise ValueError("Must have 0 < thetacr < 1")

    if not isspmatrix_csr(A):
        raise TypeError('expecting csr sparse matrix A')

    if A.dtype == complex:
        raise NotImplementedError('complex A not implemented')

    # Set initial vector. If none provided, set default
    # initial vector of ones
    if B is None:
        B = np.ones((n,1))
    elif (B.ndim == 1):
        B = B.reshape((len(B),1))

    target = B[:,0]

    # 3.1a - Initialize all nodes as F points
    splitting = np.zeros((n,), dtype='intc')
    indices = np.zeros((n+1,), dtype='intc')
    indices[0] = n
    indices[1:] = np.arange(0,n, dtype='intc')
    Findex = indices[1:]
    Cindex = np.empty((0,), dtype='intc')
    gamma = np.zeros((n,))

    # 3.1b - Run initial smoothing sweep
    rho, e = _CRsweep(A, B, Findex, Cindex, nu, thetacr, method, cost)

    # 3.1c - Loop until desired convergence or maximum iterations reached
    for it in range(0, maxiter):

        # Set thetacs value
        if thetacs == 'auto':
            tcs = 1-rho
        else:
            tcs = thetacs[-1]
            if len(thetacs) > 1:
                thetacs.pop()

        # 3.1d - 3.1f, see amg_core.ruge_stuben
        fn = amg_core.cr_helper
        fn(A.indptr,
           A.indices,
           target,
           e,
           indices,
           splitting,
           gamma,
           tcs,
           cost )

        #   2numFpts + 

        # Separate F indices and C indices
        num_F = indices[0] 
        Findex = indices[1:(num_F+1)]
        Cindex = indices[(num_F+1):]

        # 3.1g - Call CR smoothing iteration
        rho, e = _CRsweep(A, B, Findex, Cindex, nu, thetacr, method, cost)

        # Print details on current iteration
        if verbose:
            print("CR Iteration ",it,", CF = ", rho,", Coarsening factor = ", float(n-indices[0])/n)

        # If convergence factor satisfactory, break loop
        if rho < thetacr:
            break

    return splitting


def binormalize(A, tol=1e-5, maxiter=10):
    """Binormalize matrix A.  Attempt to create unit l_1 norm rows.

    Parameters
    ----------
    A : csr_matrix
        sparse matrix (n x n)
    tol : float
        tolerance
    x : array
        guess at the diagonal
    maxiter : int
        maximum number of iterations to try

    Returns
    -------
    C : csr_matrix
        diagonally scaled A, C=DAD

    Notes
    -----
        - Goal: Scale A so that l_1 norm of the rows are equal to 1:
        - B = DAD
        - want row sum of B = 1
        - easily done with tol=0 if B=DA, but this is not symmetric
        - algorithm is O(N log (1.0/tol))

    Examples
    --------
    >>> from pyamg.gallery import poisson
    >>> from pyamg.classical import binormalize
    >>> A = poisson((10,),format='csr')
    >>> C = binormalize(A)

    References
    ----------
    .. [1] Livne, Golub, "Scaling by Binormalization"
       Tech Report SCCM-03-12, SCCM, Stanford, 2003
       http://citeseerx.ist.psu.edu/viewdoc/summary?doi=10.1.1.3.1679

    """
    if not isspmatrix(A):
        raise TypeError('expecting sparse matrix A')

    if A.dtype == complex:
        raise NotImplementedError('complex A not implemented')

    n = A.shape[0]
    it = 0
    x = np.ones((n, 1)).ravel()

    # 1.
    B = A.multiply(A).tocsc()  # power(A,2) inconsistent in numpy, scipy.sparse
    d = B.diagonal().ravel()

    # 2.
    beta = B * x
    betabar = (1.0/n) * np.dot(x, beta)
    stdev = rowsum_stdev(x, beta)

    # 3
    while stdev > tol and it < maxiter:
        for i in range(0, n):
            # solve equation x_i, keeping x_j's fixed
            # see equation (12)
            c2 = (n-1)*d[i]
            c1 = (n-2)*(beta[i] - d[i]*x[i])
            c0 = -d[i]*x[i]*x[i] + 2*beta[i]*x[i] - n*betabar
            if (-c0 < 1e-14):
                print('warning: A nearly un-binormalizable...')
                return A
            else:
                # see equation (12)
                xnew = (2*c0)/(-c1 - np.sqrt(c1*c1 - 4*c0*c2))
            dx = xnew - x[i]

            # here we assume input matrix is symmetric since we grab a row of B
            # instead of a column
            ii = B.indptr[i]
            iii = B.indptr[i+1]
            dot_Bcol = np.dot(x[B.indices[ii:iii]], B.data[ii:iii])

            betabar = betabar + (1.0/n)*dx*(dot_Bcol + beta[i] + d[i]*dx)
            beta[B.indices[ii:iii]] += dx*B.data[ii:iii]

            x[i] = xnew

        stdev = rowsum_stdev(x, beta)
        it += 1

    # rescale for unit 2-norm
    d = np.sqrt(x)
    D = spdiags(d.ravel(), [0], n, n)
    C = D * A * D
    C = C.tocsr()
    beta = C.multiply(C).sum(axis=1)
    scale = np.sqrt((1.0/n) * np.sum(beta))
    return (1/scale)*C


def rowsum_stdev(x, beta):
    """Compute row sum standard deviation

    Compute for approximation x, the std dev of the row sums
    s(x) = ( 1/n \sum_k  (x_k beta_k - betabar)^2 )^(1/2)
    with betabar = 1/n dot(beta,x)

    Parameters
    ----------
    x : array
    beta : array

    Returns
    -------
    s(x)/betabar : float

    Notes
    -----
    equation (7) in Livne/Golub

    """
    n = x.size
    betabar = (1.0/n) * np.dot(x, beta)
    stdev = np.sqrt((1.0/n) *
                    np.sum(np.power(np.multiply(x, beta) - betabar, 2)))
    return stdev/betabar<|MERGE_RESOLUTION|>--- conflicted
+++ resolved
@@ -79,13 +79,8 @@
     return rhok, e
 
 
-<<<<<<< HEAD
-def CR(A, B=None, method='habituated', nu=3, thetacr=0.7,
-        thetacs='auto', maxiter=20, verbose=False):
-=======
 def CR(A, method='habituated', B=None, nu=3, thetacr=0.7,
         thetacs='auto', maxiter=20, verbose=False, cost=[0]):
->>>>>>> 8f9794f7
     """Use Compatible Relaxation to compute a C/F splitting
 
     Parameters
