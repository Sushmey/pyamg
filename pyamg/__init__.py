--- conflicted
+++ resolved
@@ -12,13 +12,8 @@
 from . import (blackbox, graph, graph_ref, multilevel, strength)
 
 from .multilevel import coarse_grid_solver, multilevel_solver, MultilevelSolver
-<<<<<<< HEAD
-from .classical import ruge_stuben_solver
-from .aggregation import smoothed_aggregation_solver, rootnode_solver, energymin_cf_solver
-=======
 from .classical import ruge_stuben_solver, air_solver
-from .aggregation import smoothed_aggregation_solver, rootnode_solver, pairwise_solver
->>>>>>> b7eb38ba
+from .aggregation import smoothed_aggregation_solver, rootnode_solver, pairwise_solver, energymin_cf_solver
 from .gallery import demo
 from .blackbox import solve, solver, solver_configuration
 
@@ -28,11 +23,8 @@
            'blackbox', 'graph', 'graph_ref', 'multilevel', 'strength',
            'air_solver', 'coarse_grid_solver', 'multilevel_solver', 'MultilevelSolver',
            'ruge_stuben_solver', 'smoothed_aggregation_solver', 'rootnode_solver',
-<<<<<<< HEAD
-           'energymin_cf_solver', 'demo', 'solve', 'solver', 'solver_configuration']
-=======
-           'pairwise_solver', 'demo', 'solve', 'solver', 'solver_configuration']
->>>>>>> b7eb38ba
+           'energymin_cf_solver', 'pairwise_solver', 'demo', 'solve', 'solver', 
+           'solver_configuration']
 
 __all__ += ['test']
 
