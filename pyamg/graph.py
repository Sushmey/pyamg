"""Algorithms related to graphs."""

<<<<<<< HEAD
import warnings
=======

from warnings import warn
>>>>>>> bba67ac4
import numpy as np
from scipy import sparse

from . import amg_core

def asgraph(G):
    """Return (square) matrix as sparse."""
    if not (sparse.isspmatrix_csr(G) or sparse.isspmatrix_csc(G)):
        G = sparse.csr_matrix(G)

    if G.shape[0] != G.shape[1]:
        raise ValueError('expected square matrix')

    return G


def maximal_independent_set(G, algo='serial', k=None):
    """Compute a maximal independent vertex set for a graph.

    Parameters
    ----------
    G : sparse matrix
        Symmetric matrix, preferably in sparse CSR or CSC format
        The nonzeros of G represent the edges of an undirected graph.
    algo : {'serial', 'parallel'}
        Algorithm used to compute the MIS
            * serial   : greedy serial algorithm
            * parallel : variant of Luby's parallel MIS algorithm

    Returns
    -------
    S : array
        S[i] = 1 if vertex i is in the MIS
        S[i] = 0 otherwise

    Notes
    -----
    Diagonal entries in the G (self loops) will be ignored.

    Luby's algorithm is significantly more expensive than the
    greedy serial algorithm.

    """
    G = asgraph(G)
    N = G.shape[0]

    mis = np.empty(N, dtype='intc')
    mis[:] = -1

    if k is None:
        if algo == 'serial':
            fn = amg_core.maximal_independent_set_serial
            fn(N, G.indptr, G.indices, -1, 1, 0, mis)
        elif algo == 'parallel':
            fn = amg_core.maximal_independent_set_parallel
            fn(N, G.indptr, G.indices, -1, 1, 0, mis, np.random.rand(N), -1)
        else:
            raise ValueError('Unknown algorithm ({algo})')
    else:
        fn = amg_core.maximal_independent_set_k_parallel
        fn(N, G.indptr, G.indices, k, mis, np.random.rand(N), -1)

    return mis


def vertex_coloring(G, method='MIS'):
    """Compute a vertex coloring of a graph.

    Parameters
    ----------
    G : sparse matrix
        Symmetric matrix, preferably in sparse CSR or CSC format
        The nonzeros of G represent the edges of an undirected graph.
    method : string
        Algorithm used to compute the vertex coloring:

            * 'MIS' - Maximal Independent Set
            * 'JP'  - Jones-Plassmann (parallel)
            * 'LDF' - Largest-Degree-First (parallel)

    Returns
    -------
    coloring : array
        An array of vertex colors (integers beginning at 0)

    Notes
    -----
    Diagonal entries in the G (self loops) will be ignored.

    """
    G = asgraph(G)
    N = G.shape[0]

    coloring = np.empty(N, dtype='intc')

    if method == 'MIS':
        fn = amg_core.vertex_coloring_mis
        fn(N, G.indptr, G.indices, coloring)
    elif method == 'JP':
        fn = amg_core.vertex_coloring_jones_plassmann
        fn(N, G.indptr, G.indices, coloring, np.random.rand(N))
    elif method == 'LDF':
        fn = amg_core.vertex_coloring_LDF
        fn(N, G.indptr, G.indices, coloring, np.random.rand(N))
    else:
        raise ValueError('Unknown method ({method})')

    return coloring


def bellman_ford(G, centers, method='standard'):
    """Bellman-Ford iteration.

    Parameters
    ----------
    G : sparse matrix
        Directed graph with positive weights.
    centers : list
        Starting centers or source nodes
    method : string
        'standard': base implementation of Bellman-Ford
        'balanced': a balanced version of Bellman-Ford

    Returns
    -------
    distances : array
        Distance of each point to the nearest center
    nearest : array
        Index of the nearest center
    predecessors : array
        Predecessors in the array

    See Also
    --------
    pyamg.amg_core.bellman_ford
    scipy.sparse.csgraph.bellman_ford
    """
    G = asgraph(G)
    n = G.shape[0]

    if G.nnz > 0:
        if G.data.min() < 0:
            raise ValueError('Bellman-Ford is defined only for positive weights.')
    if G.dtype == complex:
        raise ValueError('Bellman-Ford is defined only for real weights.')

    centers = np.asarray(centers, dtype=np.int32)

    # allocate space for returns and working arrays
    distances = np.empty(n, dtype=G.dtype)
    nearest = np.empty(n, dtype=np.int32)
    predecessors = np.empty(n, dtype=np.int32)
    if method == 'balanced':
        predecessors_count = np.empty(n, dtype=np.int32)
        cluster_size = np.empty(len(centers), dtype=np.int32)

    if method == 'standard':
        amg_core.bellman_ford(n, G.indptr, G.indices, G.data, centers, # IN
                              distances, nearest, predecessors,        # OUT
                              True)
    elif method == 'balanced':
        amg_core.bellman_ford_balanced(n, G.indptr, G.indices, G.data, centers, # IN
                                       distances, nearest, predecessors,        # OUT
                                       predecessors_count, cluster_size,        # OUT
                                       True)
    else:
        raise ValueError(f'Method {method} is not supported in Bellman-Ford')

    return distances, nearest, predecessors


def lloyd_cluster(G, centers, maxiter=5):
    """Perform Lloyd clustering on graph with weighted edges.

    Parameters
    ----------
    G : csr_matrix, csc_matrix
        A sparse nxn matrix where each nonzero entry G[i,j] is the distance
        between nodes i and j.
    centers : int array
        If centers is an integer, then its value determines the number of
        clusters.  Otherwise, centers is an array of unique integers between 0
        and n-1 that will be used as the initial centers for clustering.

    Returns
    -------
    clusters : int array
        id of each cluster of points
    centers : int array
        index of each center

    Notes
    -----
    If G has complex values, abs(G) is used instead.

    Only positive edge weights may be used
    """
    G = asgraph(G)
    n = G.shape[0]

    # complex dtype
    if G.dtype.kind == 'c':
        G = np.abs(G)

    if G.nnz > 0:
        if G.data.min() < 0:
            raise ValueError('Lloyd Clustering is defined only for positive weights.')

    if np.isscalar(centers):
        centers = np.random.permutation(n)[:centers]
        centers = np.int32(centers)
    else:
        centers = np.asarray(centers, dtype=np.int32)

    num_clusters = len(centers)

    if num_clusters < 1:
        raise ValueError('at least one center is required')

    if centers.min() < 0:
        raise ValueError(f'invalid center index {centers.min()}')

    if centers.max() >= n:
        raise ValueError(f'invalid center index {centers.max()}')

    distances = np.empty(n, dtype=G.dtype)
    clusters = np.empty(n, dtype=np.int32)
    predecessors = np.full(n, -1, dtype=np.int32)

    amg_core.lloyd_cluster(n, G.indptr, G.indices, G.data,    # IN
                           centers,                           # INOUT
                           distances, clusters, predecessors, # OUT
                           True, maxiter)

    return clusters, centers


def balanced_lloyd_cluster(G, centers, maxiter=5, rebalance_iters=5):
    """Perform Lloyd clustering on graph with weighted edges.

    Parameters
    ----------
    G : csr_matrix, csc_matrix
        A sparse nxn matrix where each nonzero entry G[i,j] is the distance
        between nodes i and j.
    centers : int array
        If centers is an integer, then its value determines the number of
        clusters.  Otherwise, centers is an array of unique integers between 0
        and n-1 that will be used as the initial centers for clustering.

    Returns
    -------
    clusters : int array
        id of each cluster of points
    centers : int array
        index of each center

    Notes
    -----
    If G has complex values, abs(G) is used instead.

    Only positive edge weights may be used
    """
    G = asgraph(G)
    n = G.shape[0]

    # complex dtype
    if G.dtype.kind == 'c':
        G = np.abs(G)

    if G.nnz > 0:
        if G.data.min() < 0:
            raise ValueError('Lloyd Clustering is defined only for positive weights.')

    if np.isscalar(centers):
        centers = np.random.permutation(n)[:centers]  # same as np.random.choice()
        centers = np.int32(centers)
    else:
        centers = np.asarray(centers, dtype=np.int32)

    num_clusters = len(centers)

    if num_clusters < 1:
        raise ValueError('at least one center is required')

    if centers.min() < 0:
        raise ValueError(f'invalid center index {centers.min()}')

    if centers.max() >= n:
        raise ValueError(f'invalid center index {centers.max()}')

    # create work arrays for C++
    # empty() values are initialized in the kernel
    maxsize = int(4*np.ceil((n / num_clusters)))

    Cptr = np.empty(num_clusters, dtype=np.int32)
    D = np.empty((maxsize, maxsize), dtype=G.dtype)
    P = np.empty((maxsize, maxsize), dtype=np.int32)
    CC = np.empty(n, dtype=np.int32)
    L  = np.empty(n, dtype=np.int32)

    q  = np.empty(maxsize, dtype=G.dtype)
    d  = np.empty(n, dtype=G.dtype)
    m  = np.empty(n, dtype=np.int32)
    p  = np.empty(n, dtype=np.int32)
    pc = np.empty(n, dtype=np.int32)
    s = np.empty(num_clusters, dtype=np.int32)

    amg_core.lloyd_cluster_balanced(n,
                                    G.indptr, G.indices, G.data,
                                    Cptr, D.ravel(), P.ravel(), CC, L,
                                    q, centers, d, m, p,
                                    pc, s,
                                    True, maxiter)

<<<<<<< HEAD
    for riter in range(rebalance_iters):
        centers = _rebalance(G, centers, m, d, num_clusters, Cptr, CC, L)
=======
    if seeds.min() < 0:
        raise ValueError('Invalid seed index ({seeds.min()})')
    if seeds.max() >= N:
        raise ValueError('Invalid seed index ({seeds.max()})')
>>>>>>> bba67ac4

        amg_core.lloyd_cluster_balanced(n,
                                        G.indptr, G.indices, G.data,
                                        Cptr, D.ravel(), P.ravel(), CC, L,
                                        q, centers, d, m, p,
                                        pc, s,
                                        True, maxiter)

    return m, centers


def _rebalance(G, c, m, d, num_clusters, Cptr, C, L):
    """
    Parameters
    ----------
    G : sparse matrix
        Sparse graph
    c : array
        List of centers
    d : array
        Distance to cluster center
    m : array
        Cluster membership
    num_clusters : int
        Number of clusters (= number centers)
    Cptr : array
        Work array that points to the start of the nodes in C in a cluster
    C : array
        Work array of clusters, sorted by cluster
    L : array
        Work array of local ids for each cluster

    Return
    ------
    centers : array
        List of new centers
    """
    newc = c.copy()

    AggOp = sparse.coo_matrix((np.ones(len(m)), (np.arange(len(m)),m))).tocsr()
    Agg2Agg = AggOp.T @ G @ AggOp
    Agg2Agg = Agg2Agg.tocsr()

    E       = _elimination_penalty(G, m, d, num_clusters, Cptr, C, L)
    S, I, J = _split_improvement(G, m, d, num_clusters, Cptr, C, L)
    M = np.ones(num_clusters, dtype=bool)
    Elist = np.argsort(E)
    Slist = np.argsort(S)
    i_e = 0  # elimination index
    i_s = 0  # splitting index
    a_e = Elist[i_e]
    a_s = Slist[-1-i_s]
    if a_e == a_s:
        i_s += 1
        a_s = Slist[-1-i_s]

    # show eliminated and split aggregates
    # run one bellman_ford to get new clusters
    gamma = 1.0
    stopsplitting = False
    while E[a_e] < gamma * S[a_s] or stopsplitting:
        newc[a_e] = I[a_s]   # redefine centers
        newc[a_s] = J[a_s]   # redefine centers
        M[Agg2Agg.getrow(a_e).indices] = False  # cannot eliminate neighbors agg
        M[Agg2Agg.getrow(a_s).indices] = False  # cannot split neighbors agg
        if len(np.where(np.logical_not(M))[0]) == num_clusters:
            break
        findanother = True                          # should we find another aggregate pair?
        stopsplitting = False                       # should we stop?
        pushtie = False                             # tie breaker
        while findanother:
            if not M[Elist[i_e]]:                   # if we have an invalid aggregate
                while i_e < num_clusters-1:         # increment elimination counter
                    i_e += 1
                    if M[Elist[i_e]]:               # if a valid aggregate is encountered
                        break
            if not M[Slist[-1-i_s]] or pushtie:     # if invalid aggregate or need a new one
                if pushtie:
                    pushtie = False
                while i_s < num_clusters-1:         # increment elimination counter
                    i_s += 1
                    if M[Slist[-1-i_s]]:            # if a valid aggregate is encountered
                        break
            if i_s == num_clusters-1 or i_e == num_clusters-1:
                stopsplitting = True                # if we've looped through, stop
                break
            a_e = Elist[i_e]
            a_s = Slist[-1-i_s]
            if a_e != a_s:                          # if we found a new pair, then we're done
                findanother = False
            else:
                pushtie = True                      # otherwise push the tie breaker, and move on
    return newc

def _elimination_penalty(A, m, d, num_clusters, Cptr, C, L):
    """
    see _rebalance()
    """
    E = np.inf * np.ones(num_clusters)
    for a in range(num_clusters):
        E[a] = 0
        Va = np.int32(np.where(m==a)[0])

        N = len(Va)
        D = np.zeros((N, N))
        P = np.zeros((N, N), dtype=np.int32)
        _N = Cptr[a]+N
        if _N >= A.shape[0]:
            _N = None
        amg_core.graph.floyd_warshall(A.shape[0], A.indptr, A.indices, A.data,
                                      D.ravel(), P.ravel(), C[Cptr[a]:_N], L,
                                      m, a, N)
        for _i, i in enumerate(Va):
            dmin = np.inf
            for _j, j in enumerate(Va):
                for k in A.getrow(j).indices:
                    if m[k] != m[j]:
                        if (d[k] + D[_i,_j] + A[j,k]) < dmin:
                            dmin = d[k] + D[_i,_j] + A[j,k]
            E[a] += dmin**2
        E[a] -= np.sum(d[Va]**2)
    return E

def _split_improvement(A, m, d, num_clusters, Cptr, C, L):
    """
    see _rebalance()
    """
    S = np.inf * np.ones(num_clusters)
    I = -1 * np.ones(num_clusters)  # better cluster centers if split
    J = -1 * np.ones(num_clusters)  # better cluster centers if split
    for a in range(num_clusters):
        S[a] = np.inf
        Va = np.int32(np.where(m==a)[0])

        N = len(Va)
        D = np.zeros((N, N))
        P = np.zeros((N, N), dtype=np.int32)
        _N = Cptr[a]+N
        if _N >= A.shape[0]:
            _N = None
        amg_core.graph.floyd_warshall(A.shape[0], A.indptr, A.indices, A.data,
                                      D.ravel(), P.ravel(), C[Cptr[a]:_N], L,
                                      m, a, N)
        for _i, i in enumerate(Va):
            for _j, j in enumerate(Va):
                Snew = 0
                for _k, k in enumerate(Va):
                    if D[_k,_i] < D[_k,_j]:
                        Snew = Snew + D[_k,_i]**2
                    else:
                        Snew = Snew + D[_k,_j]**2
                if Snew < S[a]:
                    S[a] = Snew
                    I[a] = i
                    J[a] = j
        S[a] = np.sum(d[Va]**2) - S[a]
    return S, I, J

def _choice(p):
    """
    Parameters
    ----------
    p : array
        probabilities [0,1], with sum(p) == 1

<<<<<<< HEAD
    Return
    ------
    i : int
        index to a selected integer based on the distribution of p
=======
    for it in range(1, maxiter+1):
        last_seeds = seeds.copy()
>>>>>>> bba67ac4

    Notes
    -----
    For efficiency, there are no checks.

    TODO - needs testing
    """
    a = p / np.max(p)
    i = -1
    while True:
        i = np.random.randint(len(a))
        if np.random.rand() < a[i]:
            break
    return i

<<<<<<< HEAD
def kmeanspp_seed(G, nseeds):
    """
    Parameters
    ----------
    G : sparse matrix
        sparse graph on which to seed

    nseeds : int
        number of seeds

    Return
    ------
    C : array
        list of seeds

    Notes
    -----
    This is a reference algorithms, at O(n^3)

    TODO - needs testing
    """
    warnings.warn("kmeanspp_seed is O(n^3) -- use only for testing")

    n = G.shape[0]
    C = np.random.choice(n, 1, replace=False)
    for _ in range(nseeds-1):
        d = scipy.sparse.csgraph.bellman_ford(G, directed=False, indices=C)
        d = d.min(axis=0)   # shortest path from a seed
        d = d**2            # distance squared
        p = d / np.sum(d)   # probability
        # newC = np.random.choice(n, 1, p=p, replace=False) # <- does not work properly
        newC = _choice(p)
        C = np.append(C, newC)
    return C
=======
    if it == maxiter:
        warn('Lloyd clustering reached maxiter (did not converge)')

    return (distances, clusters, seeds)
>>>>>>> bba67ac4


def breadth_first_search(G, seed):
    """Breadth First search of a graph.

    Parameters
    ----------
    G : csr_matrix, csc_matrix
        A sparse NxN matrix where each nonzero entry G[i,j] is the distance
        between nodes i and j.
    seed : int
        Index of the seed location

    Returns
    -------
    order : int array
        Breadth first order
    level : int array
        Final levels

    Examples
    --------
    0---2
    |  /
    | /
    1---4---7---8---9
    |  /|  /
    | / | /
    3/  6/
    |
    |
    5
    >>> import numpy as np
    >>> import pyamg
    >>> import scipy.sparse as sparse
    >>> edges = np.array([[0,1],[0,2],[1,2],[1,3],[1,4],[3,4],[3,5],
                          [4,6], [4,7], [6,7], [7,8], [8,9]])
    >>> N = np.max(edges.ravel())+1
    >>> data = np.ones((edges.shape[0],))
    >>> A = sparse.coo_matrix((data, (edges[:,0], edges[:,1])), shape=(N,N))
    >>> c, l = pyamg.graph.breadth_first_search(A, 0)
    >>> print(l)
    >>> print(c)
    [0 1 1 2 2 3 3 3 4 5]
    [0 1 2 3 4 5 6 7 8 9]

    """
    G = asgraph(G)
    N = G.shape[0]

    order = np.empty(N, G.indptr.dtype)
    level = np.empty(N, G.indptr.dtype)
    level[:] = -1

    BFS = amg_core.breadth_first_search
    BFS(G.indptr, G.indices, int(seed), order, level)

    return order, level


def connected_components(G):
    """Compute the connected components of a graph.

    The connected components of a graph G, which is represented by a
    symmetric sparse matrix, are labeled with the integers 0,1,..(K-1) where
    K is the number of components.

    Parameters
    ----------
    G : symmetric matrix, preferably in sparse CSR or CSC format
        The nonzeros of G represent the edges of an undirected graph.

    Returns
    -------
    components : ndarray
        An array of component labels for each vertex of the graph.

    Notes
    -----
    If the nonzero structure of G is not symmetric, then the
    result is undefined.

    Examples
    --------
    >>> from pyamg.graph import connected_components
    >>> print connected_components( [[0,1,0],[1,0,1],[0,1,0]] )
    [0 0 0]
    >>> print connected_components( [[0,1,0],[1,0,0],[0,0,0]] )
    [0 0 1]
    >>> print connected_components( [[0,0,0],[0,0,0],[0,0,0]] )
    [0 1 2]
    >>> print connected_components( [[0,1,0,0],[1,0,0,0],[0,0,0,1],[0,0,1,0]] )
    [0 0 1 1]

    """
    G = asgraph(G)
    N = G.shape[0]

    components = np.empty(N, G.indptr.dtype)

    fn = amg_core.connected_components
    fn(N, G.indptr, G.indices, components)

    return components


def symmetric_rcm(A):
    """Symmetric Reverse Cutthill-McKee.

    Parameters
    ----------
    A : sparse matrix
        Sparse matrix

    Returns
    -------
    B : sparse matrix
        Permuted matrix with reordering

    Notes
    -----
    Get a pseudo-peripheral node, then call BFS

    Examples
    --------
    >>> from pyamg import gallery
    >>> from pyamg.graph import symmetric_rcm
    >>> n = 200
    >>> density = 1.0/n
    >>> A = gallery.sprand(n, n, density, format='csr')
    >>> S = A + A.T
    >>> # try the visualizations
    >>> import matplotlib.pyplot as plt
    >>> plt.figure()
    >>> plt.subplot(121)
    >>> plt.spy(S,marker='.')
    >>> plt.subplot(122)
    >>> plt.spy(symmetric_rcm(S),marker='.')

    See Also
    --------
    pseudo_peripheral_node

    """

    dummy_root, order, dummy_level = pseudo_peripheral_node(A)

    p = order[::-1]

    return A[p, :][:, p]


def pseudo_peripheral_node(A):
    """Find a pseudo peripheral node.

    Parameters
    ----------
    A : sparse matrix
        Sparse matrix

    Returns
    -------
    x : int
        Locaiton of the node
    order : array
        BFS ordering
    level : array
        BFS levels

    Notes
    -----
    Algorithm in Saad

    """
    n = A.shape[0]

    valence = np.diff(A.indptr)

    # select an initial node x, set delta = 0
    x = int(np.random.rand() * n)
    delta = 0

    while True:
        # do a level-set traversal from x
        order, level = breadth_first_search(A, x)

        # select a node y in the last level with min degree
        maxlevel = level.max()
        lastnodes = np.where(level == maxlevel)[0]
        lastnodesvalence = valence[lastnodes]
        minlastnodesvalence = lastnodesvalence.min()
        y = np.where(lastnodesvalence == minlastnodesvalence)[0][0]
        y = lastnodes[y]

        # if d(x,y)>delta, set, and go to bfs above
        if level[y] > delta:
            x = y
            delta = level[y]
        else:
            return x, order, level<|MERGE_RESOLUTION|>--- conflicted
+++ resolved
@@ -1,11 +1,6 @@
 """Algorithms related to graphs."""
 
-<<<<<<< HEAD
-import warnings
-=======
-
 from warnings import warn
->>>>>>> bba67ac4
 import numpy as np
 from scipy import sparse
 
@@ -321,15 +316,8 @@
                                     pc, s,
                                     True, maxiter)
 
-<<<<<<< HEAD
     for riter in range(rebalance_iters):
         centers = _rebalance(G, centers, m, d, num_clusters, Cptr, CC, L)
-=======
-    if seeds.min() < 0:
-        raise ValueError('Invalid seed index ({seeds.min()})')
-    if seeds.max() >= N:
-        raise ValueError('Invalid seed index ({seeds.max()})')
->>>>>>> bba67ac4
 
         amg_core.lloyd_cluster_balanced(n,
                                         G.indptr, G.indices, G.data,
@@ -495,15 +483,10 @@
     p : array
         probabilities [0,1], with sum(p) == 1
 
-<<<<<<< HEAD
     Return
     ------
     i : int
         index to a selected integer based on the distribution of p
-=======
-    for it in range(1, maxiter+1):
-        last_seeds = seeds.copy()
->>>>>>> bba67ac4
 
     Notes
     -----
@@ -519,7 +502,6 @@
             break
     return i
 
-<<<<<<< HEAD
 def kmeanspp_seed(G, nseeds):
     """
     Parameters
@@ -554,12 +536,6 @@
         newC = _choice(p)
         C = np.append(C, newC)
     return C
-=======
-    if it == maxiter:
-        warn('Lloyd clustering reached maxiter (did not converge)')
-
-    return (distances, clusters, seeds)
->>>>>>> bba67ac4
 
 
 def breadth_first_search(G, seed):
