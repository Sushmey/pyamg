--- conflicted
+++ resolved
@@ -14,11 +14,7 @@
 
     strategy:
       matrix:
-<<<<<<< HEAD
-        python-version: [3.6, 3.7, 3.8, 3.9, 3.10]
-=======
         python-version: ['3.6', '3.7', '3.8', '3.9', '3.10']
->>>>>>> f9b2805f
         os: [ubuntu-latest, macos-latest]
 
     steps:
